"""Constants used in the public API."""

# pylint: disable=invalid-name

from enum import Enum

MAJOR_VERSION = "0"
MINOR_VERSION = "14"
PATCH_VERSION = "5"
__short_version__ = f"{MAJOR_VERSION}.{MINOR_VERSION}"
__version__ = f"{__short_version__}.{PATCH_VERSION}"


class Protocol(Enum):
    """All supported protocols."""

    DMAP = 1
    """Protocol constant representing DMAP."""

    MRP = 2
    """Protocol constant representing MRP."""

    AirPlay = 3
    """Protocol constant representing AirPlay."""

    Companion = 4
    """Protocol constant representing Companion link."""

    RAOP = 5
    """Protocol constant representing RAOP."""


class MediaType(Enum):
    """All supported media types."""

    Unknown = 0
    """Media type is not known.

    This can be either the case that nothing is playing or the app does
    not report a valid media type.
    """

    Video = 1
    """Media type is video."""

    Music = 2
    """Media type is music."""

    TV = 3
    """Media type is a TV show."""


class DeviceState(Enum):
    """All supported device states."""

    Idle = 0
    """Device is idling, i.e. nothing is playing or about to play."""

    Loading = 1
    """Media is being loaded but not yet playing."""

    Paused = 2
    """Media is in paused state."""

    Playing = 3
    """Media is playing."""

    Stopped = 4
    """Media is stopped."""

    Seeking = 5
    """Media is seeking, e.g fast forward."""


class RepeatState(Enum):
    """All supported repeat states."""

    Off = 0
    """Repeat is off."""

    Track = 1
    """Repeat current track or item."""

    All = 2
    """Repeat all tracks or items."""


class ShuffleState(Enum):
    """All supported shuffle states."""

    Off = 0
    """Shuffle is off."""

    Albums = 1
    """Shuffle on album level."""

    Songs = 2
    """Shuffle on song level."""


class PowerState(Enum):
    """All supported power states."""

    Unknown = 0
    """Power state is not determinable."""

    Off = 1
    """Device is turned off (standby)."""

    On = 2
    """Device is turned on."""


class KeyboardFocusState(Enum):
    """All supported keyboard focus states."""

    Unknown = 0
    """Keyboard focus state is not determinable."""

    Unfocused = 1
    """Keyboard is not focused."""

    Focused = 2
    """Keyboard is focused."""


class OperatingSystem(Enum):
    """Operating system on device."""

    Unknown = 0
    """Operating system is not known."""

    Legacy = 1
    """Operating system  is Apple TV Software (pre-tvOS)."""

    TvOS = 2
    """Operating system is tvOS."""

    AirPortOS = 3
    """Operating system is AirPortOS.

    This OS is used by AirPort Express devices. It is not an official name but made up
    in pyatv as no official name has been found.
    """

    MacOS = 4
    """Operating system is macOS."""


class DeviceModel(Enum):
    """Hardware device model.

    Gen2-Gen4K are Apple TV model names and will be renamed to AppleTVGenX in the
    future.
    """

    Unknown = 0
    """Device model is unknown."""

    Gen2 = 1
    """Device model is second generation Apple TV (Apple TV 2)."""

    Gen3 = 2
    """Device model is third generation Apple TV (Apple TV 3)."""

    Gen4 = 3
    """Device model is fourth generation Apple TV (Apple TV 4)."""

    Gen4K = 4
    """Device model is fifth generation Apple TV (Apple TV 4K)."""

    HomePod = 5
    """Device model is HomePod (first generation)."""

    HomePodMini = 6
    """Device model is HomePod Mini (first generation)."""

    AirPortExpress = 7
    """Device model is AirPort Express (first generation)."""

    AirPortExpressGen2 = 8
    """Device model is AirPort Express (second generation)."""

    AppleTV4KGen2 = 9
    """Device model is sixth generation Apple TV (Apple TV 4K gen 2)."""

    Music = 10
    """Music app (or iTunes) running on a desktop computer."""

    AppleTV4KGen3 = 11
    """Device model is seventh generation Apple TV (Apple TV 4K gen 3)."""

    HomePodGen2 = 12
    """Device model is HomePod (second generation)."""


class InputAction(Enum):
    """Type of input when pressing a button."""

    SingleTap = 0
    """Press and release quickly."""

    DoubleTap = 1
    """Press and release twice quickly."""

    Hold = 2
    """Press and hold for one second before releasing."""


class PairingRequirement(Enum):
    """Pairing requirement for a service."""

    Unsupported = 1
    """Not supported by protocol or not implemented."""

    Disabled = 2
    """Pairing is disabled by protocol."""

    NotNeeded = 3
    """Pairing is not needed."""

    Optional = 4
    """Pairing is supported but not required."""

    Mandatory = 5
    """Pairing must be performed."""


class FeatureState(Enum):
    """State of a particular feature."""

    Unknown = 0
    """Feature is supported by device but it is not known if it is available or not."""

    Unsupported = 1
    """Device does not support this feature."""

    Unavailable = 2
    """Feature is supported by device but not available now.

    Pause is for instance unavailable if nothing is playing.
    """

    Available = 3
    """Feature is supported and available."""


# This enum is generated by scripts/features.py
class FeatureName(Enum):
    """All supported features."""

    Up = 0
    """Up button on remote."""

    Down = 1
    """Down button on remote."""

    Left = 2
    """Left button on remote."""

    Right = 3
    """Right button on remote."""

    Play = 4
    """Start playing media."""

    PlayPause = 5
    """Toggle between play/pause."""

    Pause = 6
    """Pause playing media."""

    Stop = 7
    """Stop playing media."""

    Next = 8
    """Change to next item."""

    Previous = 9
    """Change to previous item."""

    Select = 10
    """Select current option."""

    Menu = 11
    """Go back to previous menu."""

    VolumeUp = 12
    """Increase volume."""

    VolumeDown = 13
    """Decrease volume."""

    Home = 14
    """Home/TV button."""

    HomeHold = 15
    """Long-press home button (deprecated: use RemoteControl.home)."""

    TopMenu = 16
    """Go to main menu."""

    Suspend = 17
    """Suspend device (deprecated; use Power.turn_off)."""

    WakeUp = 18
    """Wake up device (deprecated; use Power.turn_on)."""

    SkipForward = 36
    """Skip forward a time interval."""

    SkipBackward = 37
    """Skip backwards a time interval."""

    SetPosition = 19
    """Seek to position."""

    SetShuffle = 20
    """Change shuffle state."""

    SetRepeat = 21
    """Change repeat state."""

    ChannelUp = 48
    """Select next channel."""

    ChannelDown = 49
    """Select previous channel."""

    Title = 22
    """Title of playing media."""

    Artist = 23
    """Artist of playing song."""

    Album = 24
    """Album from playing artist."""

    Genre = 25
    """Genre of playing song."""

    TotalTime = 26
    """Total length of playing media (seconds)."""

    Position = 27
    """Current play time position."""

    Shuffle = 28
    """Shuffle state."""

    Repeat = 29
    """Repeat state."""

    SeriesName = 40
    """Title of TV series."""

    SeasonNumber = 41
    """Season number of TV series."""

    EpisodeNumber = 42
    """Episode number of TV series."""

    ContentIdentifier = 47
    """Identifier for Content"""

    AppList = 38
    """List of launchable apps."""

    LaunchApp = 39
    """Launch an app."""

    AccountList = 55
    """List of user accounts."""

    SwitchAccount = 56
    """Switch user account."""

    Artwork = 30
    """Playing media artwork."""

    App = 35
    """App playing media."""

    PushUpdates = 43
    """Push updates are supported."""

    PlayUrl = 31
    """Stream a URL on device."""

    StreamFile = 44
    """Stream local file to device."""

    PowerState = 32
    """Current device power state."""

    Screensaver = 58
    """Activate screen saver."""

    TurnOn = 33
    """Turn device on."""

    TurnOff = 34
    """Turn off device."""

    Volume = 45
    """Current volume level."""

    SetVolume = 46
    """Set volume level."""

    OutputDevices = 59
    """Current output devices."""

    AddOutputDevices = 60
    """Add output devices."""

    RemoveOutputDevices = 61
    """Remove output devices."""

    SetOutputDevices = 62
    """Set output devices."""

    TextFocusState = 57
    """Current virtual keyboard focus state."""

    TextGet = 51
    """Get current virtual keyboard text."""

    TextClear = 52
    """Clear virtual keyboard text."""

    TextAppend = 53
    """Input text into virtual keyboard."""

    TextSet = 54
    """Replace text in virtual keyboard."""

<<<<<<< HEAD
    TouchGesture = 63
    """Touch gesture from given coordinates and duration."""

    TouchEvent = 64
=======
    TouchSwipe = 63
    """Touch swipe from given coordinates and duration."""

    TouchAction = 64
>>>>>>> b0b34a59
    """Touch event to given coordinates."""

    TouchClick = 65
    """Touch click command."""

<<<<<<< HEAD
    TouchHold = 66
    """Hold touch command."""

=======
>>>>>>> b0b34a59

class HidEventMode(Enum):
    """HID event constants."""
    Press = 1
    Hold = 3
    Release = 4
    Click = 5<|MERGE_RESOLUTION|>--- conflicted
+++ resolved
@@ -435,28 +435,15 @@
     TextSet = 54
     """Replace text in virtual keyboard."""
 
-<<<<<<< HEAD
-    TouchGesture = 63
-    """Touch gesture from given coordinates and duration."""
-
-    TouchEvent = 64
-=======
     TouchSwipe = 63
     """Touch swipe from given coordinates and duration."""
 
     TouchAction = 64
->>>>>>> b0b34a59
     """Touch event to given coordinates."""
 
     TouchClick = 65
     """Touch click command."""
 
-<<<<<<< HEAD
-    TouchHold = 66
-    """Hold touch command."""
-
-=======
->>>>>>> b0b34a59
 
 class HidEventMode(Enum):
     """HID event constants."""
