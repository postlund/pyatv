"""Facade pattern for public interface of pyatv.

This module implements a facade-like pattern by implementing the external interface
of pyatv and relaying calls to methods to the appropriate protocol instance, based on
priority via the relayer module. The purpose is to support partial implementations of
the interface by a protocol, whilst allowing another protocol to implement the rest. If
two protocols implement the same functionality, the protocol with higher "priority" is
picked. See `DEFAULT_PRIORITIES` for priority list.

NB: Typing in this file suffers much from:
https://github.com/python/mypy/issues/5374
"""
import asyncio
import io
import logging
from queue import Queue
from typing import Any, Callable, Dict, List, Optional, Set, Tuple, Union, cast

from pyatv import const, exceptions, interface
from pyatv.const import (
    DeviceState,
    FeatureName,
    FeatureState,
    InputAction,
    PowerState,
    Protocol,
)
from pyatv.core import CoreStateDispatcher, SetupData, StateMessage, UpdatedState
from pyatv.core.relayer import Relayer
from pyatv.support import deprecated, shield
from pyatv.support.collections import dict_merge
from pyatv.support.http import ClientSessionManager

_LOGGER = logging.getLogger(__name__)

DEFAULT_PRIORITIES = [
    Protocol.MRP,
    Protocol.DMAP,
    Protocol.Companion,
    Protocol.AirPlay,
    Protocol.RAOP,
]


class FacadeRemoteControl(Relayer, interface.RemoteControl):
    """Facade implementation for API used to control an Apple TV."""

    def __init__(self):
        """Initialize a new FacadeRemoteControl instance."""
        super().__init__(interface.RemoteControl, DEFAULT_PRIORITIES)

    # pylint: disable=invalid-name
    @shield.guard
    async def up(self, action: InputAction = InputAction.SingleTap) -> None:
        """Press key up."""
        return await self.relay("up")(action=action)

    @shield.guard
    async def down(self, action: InputAction = InputAction.SingleTap) -> None:
        """Press key down."""
        return await self.relay("down")(action=action)

    @shield.guard
    async def left(self, action: InputAction = InputAction.SingleTap) -> None:
        """Press key left."""
        return await self.relay("left")(action=action)

    @shield.guard
    async def right(self, action: InputAction = InputAction.SingleTap) -> None:
        """Press key right."""
        return await self.relay("right")(action=action)

    @shield.guard
    async def play(self) -> None:
        """Press key play."""
        return await self.relay("play")()

    @shield.guard
    async def play_pause(self) -> None:
        """Toggle between play and pause."""
        return await self.relay("play_pause")()

    @shield.guard
    async def pause(self) -> None:
        """Press key play."""
        return await self.relay("pause")()

    @shield.guard
    async def stop(self) -> None:
        """Press key stop."""
        return await self.relay("stop")()

    @shield.guard
    async def next(self) -> None:
        """Press key next."""
        return await self.relay("next")()

    @shield.guard
    async def previous(self) -> None:
        """Press key previous."""
        return await self.relay("previous")()

    @shield.guard
    async def select(self, action: InputAction = InputAction.SingleTap) -> None:
        """Press key select."""
        return await self.relay("select")(action=action)

    @shield.guard
    async def menu(self, action: InputAction = InputAction.SingleTap) -> None:
        """Press key menu."""
        return await self.relay("menu")(action=action)

    @deprecated
    @shield.guard
    async def volume_up(self) -> None:
        """Press key volume up."""
        return await self.relay("volume_up")()

    @deprecated
    @shield.guard
    async def volume_down(self) -> None:
        """Press key volume down."""
        return await self.relay("volume_down")()

    @shield.guard
    async def home(self, action: InputAction = InputAction.SingleTap) -> None:
        """Press key home."""
        return await self.relay("home")(action=action)

    @shield.guard
    async def home_hold(self) -> None:
        """Hold key home."""
        return await self.relay("home_hold")()

    @shield.guard
    async def top_menu(self) -> None:
        """Go to main menu (long press menu)."""
        return await self.relay("top_menu")()

    @deprecated
    @shield.guard
    async def suspend(self) -> None:
        """Suspend the device."""
        return await self.relay("suspend")()

    @deprecated
    @shield.guard
    async def wakeup(self) -> None:
        """Wake up the device."""
        return await self.relay("wakeup")()

    @shield.guard
    async def skip_forward(self) -> None:
        """Skip forward a time interval.

        Skip interval is typically 15-30s, but is decided by the app.
        """
        return await self.relay("skip_forward")()

    @shield.guard
    async def skip_backward(self) -> None:
        """Skip backwards a time interval.

        Skip interval is typically 15-30s, but is decided by the app.
        """
        return await self.relay("skip_backward")()

    @shield.guard
    async def set_position(self, pos: int) -> None:
        """Seek in the current playing media."""
        return await self.relay("set_position")(pos=pos)

    @shield.guard
    async def set_shuffle(self, shuffle_state: const.ShuffleState) -> None:
        """Change shuffle mode to on or off."""
        return await self.relay("set_shuffle")(shuffle_state=shuffle_state)

    @shield.guard
    async def set_repeat(self, repeat_state: const.RepeatState) -> None:
        """Change repeat state."""
        return await self.relay("set_repeat")(repeat_state=repeat_state)

    @shield.guard
    async def channel_up(self) -> None:
        """Select next channel."""
        return await self.relay("channel_up")()

    @shield.guard
    async def channel_down(self) -> None:
        """Select previous channel."""
        return await self.relay("channel_down")()


class FacadeMetadata(Relayer, interface.Metadata):
    """Facade implementation for retrieving metadata from an Apple TV."""

    def __init__(self):
        """Initialize a new FacadeMetadata instance."""
        super().__init__(interface.Metadata, DEFAULT_PRIORITIES)

    @property  # type: ignore
    @shield.guard
    def device_id(self) -> Optional[str]:
        """Return a unique identifier for current device."""
        return self.relay("device_id")

    @shield.guard
    async def artwork(self, width=512, height=None) -> Optional[interface.ArtworkInfo]:
        """Return artwork for what is currently playing (or None).

        The parameters "width" and "height" makes it possible to request artwork of a
        specific size. This is just a request, the device might impose restrictions and
        return artwork of a different size. Set both parameters to None to request
        default size. Set one of them and let the other one be None to keep original
        aspect ratio.
        """
        return await self.relay("artwork")(width=width, height=height)

    @property  # type: ignore
    @shield.guard
    def artwork_id(self) -> str:
        """Return a unique identifier for current artwork."""
        return self.relay("artwork_id")

    @shield.guard
    async def playing(self) -> interface.Playing:
        """Return what is currently playing."""
        return await self.relay("playing")()

    @property  # type: ignore
    @shield.guard
    def app(self) -> Optional[interface.App]:
        """Return information about current app playing something.

        Do note that this property returns which app is currently playing something and
        not which app is currently active. If nothing is playing, the corresponding
        feature will be unavailable.
        """
        return self.relay("app")


class FacadeFeatures(Relayer, interface.Features):
    """Facade implementation for supported feature functionality.

    This class holds a map from feature name to an instance handling that feature name.
    It is optimized for look up speed rather than memory usage.
    """

    def __init__(self, push_updater_relay: Relayer) -> None:
        """Initialize a new FacadeFeatures instance."""
        super().__init__(interface.Features, DEFAULT_PRIORITIES)
        self._push_updater_relay = push_updater_relay
        self._feature_map: Dict[FeatureName, Tuple[Protocol, interface.Features]] = {}

    def add_mapping(self, protocol: Protocol, features: Set[FeatureName]) -> None:
        """Add mapping from protocol to features handled by that protocol."""
        instance = cast(interface.Features, self.get(protocol))
        if instance:
            for feature in features:
                # Add feature to map if missing OR replace if this protocol has higher
                # priority than previous mapping
                if feature not in self._feature_map or self._has_higher_priority(
                    protocol, self._feature_map[feature][0]
                ):
                    self._feature_map[feature] = (protocol, instance)

    @shield.guard
    def get_feature(self, feature_name: FeatureName) -> interface.FeatureInfo:
        """Return current state of a feature."""
        if feature_name == FeatureName.PushUpdates:
            # Multiple protocols can register a push updater implementation, but only
            # one of them will ever be used (i.e. relaying is not done on method
            # level). So if at least one push updater is available, then we can return
            # "Available" here.
            if self._push_updater_relay.count >= 1:
                return interface.FeatureInfo(FeatureState.Available)
        if feature_name in self._feature_map:
            return self._feature_map[feature_name][1].get_feature(feature_name)
        return interface.FeatureInfo(FeatureState.Unsupported)

    @staticmethod
    def _has_higher_priority(first: Protocol, second: Protocol) -> bool:
        return DEFAULT_PRIORITIES.index(first) < DEFAULT_PRIORITIES.index(second)


class FacadePower(Relayer, interface.Power, interface.PowerListener):
    """Facade implementation for retrieving power state from an Apple TV.

    Listener interface: `pyatv.interfaces.PowerListener`
    """

    # Generally favor Companion as it implements power better than MRP
    OVERRIDE_PRIORITIES = [
        Protocol.Companion,
        Protocol.MRP,
        Protocol.DMAP,
        Protocol.AirPlay,
        Protocol.RAOP,
    ]

    def __init__(self, core_dispatcher: CoreStateDispatcher):
        """Initialize a new FacadePower instance."""
        # This is border line, maybe need another structure to support this
        Relayer.__init__(self, interface.Power, DEFAULT_PRIORITIES)
        interface.Power.__init__(self)
        self._is_playing: Optional[bool] = None
        core_dispatcher.listen_to(
            UpdatedState.Playing,
            self._playing_changed,
            message_filter=lambda message: message.protocol == self.main_protocol,
        )

    def _playing_changed(self, message: StateMessage) -> None:
        """State of something changed."""
        playing = cast(interface.Playing, message.value)

        # Initially we must ask the protocol about power state so we don't send
        # duplicate updates
        if self._is_playing is None:
            self._is_playing = self.relay("power_state") == PowerState.On

        # Computer new state so we can know if we should update or not
        old_state = self.power_state
        self._is_playing = playing.device_state != DeviceState.Idle
        new_state = self.power_state

        # Do not update state in case it didn't change
        if new_state != old_state:
            self.listener.powerstate_update(old_state, new_state)

    def powerstate_update(
        self, old_state: const.PowerState, new_state: const.PowerState
    ):
        """Device power state was updated.

        Forward power state updates from protocol implementations to actual listener.
        """
        if not self._is_playing:
            self.listener.powerstate_update(old_state, new_state)

    @property  # type: ignore
    @shield.guard
    def power_state(self) -> const.PowerState:
        """Return device power state."""
        # Override power state in case something is playing
        if self._is_playing:
            return const.PowerState.On
        return self.relay("power_state")

    @shield.guard
    async def turn_on(self, await_new_state: bool = False) -> None:
        """Turn device on."""
        await self.relay("turn_on", priority=self.OVERRIDE_PRIORITIES)(
            await_new_state=await_new_state
        )

    @shield.guard
    async def turn_off(self, await_new_state: bool = False) -> None:
        """Turn device off."""
        await self.relay("turn_off", priority=self.OVERRIDE_PRIORITIES)(
            await_new_state=await_new_state
        )


class FacadeStream(Relayer, interface.Stream):  # pylint: disable=too-few-public-methods
    """Facade implementation for stream functionality."""

    def __init__(self, features: interface.Features):
        """Initialize a new FacadeStream instance."""
        super().__init__(interface.Stream, DEFAULT_PRIORITIES)
        self._features = features

    @shield.guard
    def close(self) -> None:
        """Close connection and release allocated resources."""
        self.relay("close")()

    @shield.guard
    async def play_url(self, url: str, **kwargs) -> None:
        """Play media from an URL on the device."""
        if not self._features.in_state(FeatureState.Available, FeatureName.PlayUrl):
            raise exceptions.NotSupportedError("play_url is not supported")

        await self.relay("play_url")(url, **kwargs)

    @shield.guard
    async def stream_file(self, file: Union[str, io.BufferedReader], **kwargs) -> None:
        """Stream local file to device.

        INCUBATING METHOD - MIGHT CHANGE IN THE FUTURE!
        """
        await self.relay("stream_file")(file, **kwargs)


class FacadeApps(Relayer, interface.Apps):
    """Facade implementation for app handling."""

    def __init__(self):
        """Initialize a new FacadeApps instance."""
        super().__init__(interface.Apps, DEFAULT_PRIORITIES)

    @shield.guard
    async def app_list(self) -> List[interface.App]:
        """Fetch a list of apps that can be launched."""
        return await self.relay("app_list")()

    @shield.guard
    async def launch_app(self, bundle_id: str) -> None:
        """Launch an app based on bundle ID."""
        await self.relay("launch_app")(bundle_id)


class FacadeUserAccounts(Relayer, interface.UserAccounts):
    """Facade implementation for account handling."""

    def __init__(self):
        """Initialize a new FacadeUserAccounts instance."""
        super().__init__(interface.UserAccounts, DEFAULT_PRIORITIES)

    @shield.guard
    async def account_list(self) -> List[interface.UserAccount]:
        """Fetch a list of user accounts that can be switched."""
        return await self.relay("account_list")()

    @shield.guard
    async def switch_account(self, account_id: str) -> None:
        """Switch user account by account ID."""
        await self.relay("switch_account")(account_id)


class FacadeAudio(Relayer, interface.Audio):
    """Facade implementation for audio functionality."""

    def __init__(self, core_dispatcher: CoreStateDispatcher):
        """Initialize a new FacadeAudio instance."""
        Relayer.__init__(self, interface.Audio, DEFAULT_PRIORITIES)
        interface.Audio.__init__(self)
        self._volume = 0.0
        core_dispatcher.listen_to(UpdatedState.Volume, self._volume_changed)

    def _volume_changed(self, message: StateMessage) -> None:
        """State of something changed."""
        volume = cast(float, message.value)

        # Compute new state so we can know if we should update or not
        old_level = self._volume
        new_level = self._volume = volume

        # Do not update state in case it didn't change
        if new_level != old_level:
            self.listener.volume_update(old_level, new_level)

    @shield.guard
    async def volume_up(self) -> None:
        """Press key volume up."""
        return await self.relay("volume_up")()

    @shield.guard
    async def volume_down(self) -> None:
        """Press key volume down."""
        return await self.relay("volume_down")()

    @property  # type: ignore
    @shield.guard
    def volume(self) -> float:
        """Return current volume level."""
        volume = self.relay("volume")
        if 0.0 <= volume <= 100.0:
            return volume
        raise exceptions.ProtocolError(f"volume {volume} is out of range")

    @shield.guard
    async def set_volume(self, level: float) -> None:
        """Change current volume level."""
        if 0.0 <= level <= 100.0:
            await self.relay("set_volume")(level)
        else:
            raise exceptions.ProtocolError(f"volume {level} is out of range")


class FacadeKeyboard(Relayer, interface.Keyboard):
    """Facade implementation for keyboard handling."""

    def __init__(self):
        """Initialize a new FacadeKeyboard instance."""
        super().__init__(interface.Keyboard, DEFAULT_PRIORITIES)

    @shield.guard
    async def text_get(self) -> Optional[str]:
        """Get current virtual keyboard text."""
        return await self.relay("text_get")()

    @shield.guard
    async def text_clear(self) -> None:
        """Clear virtual keyboard text."""
        return await self.relay("text_clear")()

    @shield.guard
    async def text_append(self, text: str) -> None:
        """Input text into virtual keyboard."""
        return await self.relay("text_append")(text=text)

    @shield.guard
    async def text_set(self, text: str) -> None:
        """Replace text in virtual keyboard."""
        return await self.relay("text_set")(text=text)


class FacadePushUpdater(
    Relayer[interface.PushUpdater], interface.PushUpdater, interface.PushListener
):
    """Base class for push/async updates from an Apple TV.

    Listener interface: `pyatv.interface.PushListener`
    """

    def __init__(self):
        """Initialize a new PushUpdater."""
        # TODO: python 3.6 seems to have problem with this sometimes
        Relayer.__init__(  # pylint: disable=non-parent-init-called
            self, interface.PushUpdater, DEFAULT_PRIORITIES
        )
        interface.PushUpdater.__init__(self)

    @property  # type: ignore
    @shield.guard
    def active(self) -> bool:
        """Return if push updater has been started."""
        return self.relay("active")

    @shield.guard
    def start(self, initial_delay: int = 0) -> None:
        """Begin to listen to updates.

        If an error occurs, start must be called again.
        """
        for instance in self.instances:
            instance.listener = self
            instance.start(initial_delay)

    @shield.guard
    def stop(self) -> None:
        """No longer forward updates to listener."""
        for instance in self.instances:
            instance.listener = None
            instance.stop()

    def playstatus_update(self, updater, playstatus: interface.Playing) -> None:
        """Inform about changes to what is currently playing."""
        if updater == self.main_instance:
            self.listener.playstatus_update(updater, playstatus)

    def playstatus_error(self, updater, exception: Exception) -> None:
        """Inform about an error when updating play status."""
        if updater == self.main_instance:
            self.listener.playstatus_error(updater, exception)


class FacadeAppleTV(interface.AppleTV):
    """Facade implementation of the external interface."""

    def __init__(
        self,
        config: interface.BaseConfig,
        session_manager: ClientSessionManager,
        core_dispatcher: CoreStateDispatcher,
    ):
        """Initialize a new FacadeAppleTV instance."""
        super().__init__(max_calls=1)  # To StateProducer via interface.AppleTV
        self._config = config
        self._session_manager = session_manager
        self._protocols_to_setup: Queue[SetupData] = Queue()
        self._protocol_handlers: Dict[Protocol, SetupData] = {}
        self._push_updates = FacadePushUpdater()
        self._features = FacadeFeatures(self._push_updates)
        self._pending_tasks: Optional[set] = None
        self._device_info = interface.DeviceInfo({})
        self._interfaces = {
            interface.Features: self._features,
            interface.RemoteControl: FacadeRemoteControl(),
            interface.Metadata: FacadeMetadata(),
            interface.Power: FacadePower(core_dispatcher),
            interface.PushUpdater: self._push_updates,
            interface.Stream: FacadeStream(self._features),
            interface.Apps: FacadeApps(),
            interface.UserAccounts: FacadeUserAccounts(),
<<<<<<< HEAD
            interface.Audio: FacadeAudio(),
            interface.Keyboard: FacadeKeyboard(),
=======
            interface.Audio: FacadeAudio(core_dispatcher),
>>>>>>> ccf8a8cd
        }
        self._shield_everything()

    def _shield_everything(self):
        shield.shield(self)
        for instance in self._interfaces.values():
            shield.shield(instance)

    def _block_everything(self):
        shield.block(self)
        for instance in self._interfaces.values():
            shield.block(instance)

    def add_protocol(self, setup_data: SetupData):
        """Add a new protocol to the relay."""
        # Connecting commits current configuration, thus adding new protocols is not
        # allowed anymore after that
        if self._protocol_handlers:
            raise exceptions.InvalidStateError(
                "cannot add protocol after connect was called"
            )

        _LOGGER.debug("Adding handler for protocol %s", setup_data.protocol)
        self._protocols_to_setup.put(setup_data)

    @shield.guard
    async def connect(self) -> None:
        """Initiate connection to device."""
        # No protocols to setup + no protocols previously set up => no service
        if self._protocols_to_setup.empty() and not self._protocol_handlers:
            raise exceptions.NoServiceError("no service to connect to")

        # Protocols set up already => we have already connected
        if self._protocol_handlers:
            raise exceptions.InvalidStateError("already connected")

        devinfo: Dict[str, Any] = {}

        # Set up protocols, ignoring duplicates
        while not self._protocols_to_setup.empty():
            setup_data = self._protocols_to_setup.get()

            if setup_data.protocol in self._protocol_handlers:
                _LOGGER.debug(
                    "Protocol %s already set up, ignoring", setup_data.protocol
                )
                continue

            _LOGGER.debug("Connecting to protocol: %s", setup_data.protocol)
            if await setup_data.connect():
                _LOGGER.debug("Connected to protocol: %s", setup_data.protocol)
                self._protocol_handlers[setup_data.protocol] = setup_data

                for iface, instance in setup_data.interfaces.items():
                    self._interfaces[iface].register(instance, setup_data.protocol)

                self._features.add_mapping(setup_data.protocol, setup_data.features)
                dict_merge(devinfo, setup_data.device_info())

        self._device_info = interface.DeviceInfo(devinfo)

        # Forward power events in case an interface exists for it
        try:
            power = cast(
                interface.Power, self._interfaces[interface.Power].main_instance
            )
            power.listener = self._interfaces[interface.Power]
        except exceptions.NotSupportedError:
            _LOGGER.debug("Power management not supported by any protocols")

    def close(self) -> Set[asyncio.Task]:
        """Close connection and release allocated resources."""
        # If close was called before, returning pending tasks
        if self._pending_tasks is not None:
            return self._pending_tasks

        # Stop all push updaters otherwise they might continue in the background
        self.push_updater.stop()

        self._pending_tasks = set()
        asyncio.ensure_future(self._session_manager.close())
        for setup_data in self._protocol_handlers.values():
            self._pending_tasks.update(setup_data.close())

        # Block access to everything in the public interface
        self._block_everything()

        return self._pending_tasks

    def takeover(self, protocol: Protocol, *interfaces: Any) -> Callable[[], None]:
        """Perform takeover of one of one or more protocol.

        Returns a function, that when called, returns the protocols taken over.
        """
        taken_over: List[Relayer] = []

        def _release() -> None:
            _LOGGER.debug("Release %s by %s", interfaces, protocol)
            for relayer in taken_over:
                relayer.release()

        _LOGGER.debug("Takeover %s by %s", interfaces, protocol)

        for iface in interfaces:
            relayer = self._interfaces.get(iface)
            if relayer is None:
                continue

            try:
                relayer.takeover(protocol)
            except exceptions.InvalidStateError:
                _release()
                raise
            taken_over.append(relayer)

        return _release

    @property  # type: ignore
    @shield.guard
    def device_info(self) -> interface.DeviceInfo:
        """Return API for device information."""
        return self._device_info

    @property  # type: ignore
    @shield.guard
    def service(self) -> interface.BaseService:
        """Return main service used to connect to the Apple TV."""
        for protocol in DEFAULT_PRIORITIES:
            service = self._config.get_service(protocol)
            if service:
                return service

        raise RuntimeError("no service (bug)")

    @property  # type: ignore
    @shield.guard
    def remote_control(self) -> interface.RemoteControl:
        """Return API for controlling the Apple TV."""
        return cast(interface.RemoteControl, self._interfaces[interface.RemoteControl])

    @property  # type: ignore
    @shield.guard
    def metadata(self) -> interface.Metadata:
        """Return API for retrieving metadata from the Apple TV."""
        return cast(interface.Metadata, self._interfaces[interface.Metadata])

    @property  # type: ignore
    @shield.guard
    def push_updater(self) -> interface.PushUpdater:
        """Return API for handling push update from the Apple TV."""
        return cast(interface.PushUpdater, self._interfaces[interface.PushUpdater])

    @property  # type: ignore
    @shield.guard
    def stream(self) -> interface.Stream:
        """Return API for streaming media."""
        return cast(interface.Stream, self._interfaces[interface.Stream])

    @property  # type: ignore
    @shield.guard
    def power(self) -> interface.Power:
        """Return API for power management."""
        return cast(interface.Power, self._interfaces[interface.Power])

    @property  # type: ignore
    @shield.guard
    def features(self) -> interface.Features:
        """Return features interface."""
        return cast(interface.Features, self._interfaces[interface.Features])

    @property  # type: ignore
    @shield.guard
    def apps(self) -> interface.Apps:
        """Return apps interface."""
        return cast(interface.Apps, self._interfaces[interface.Apps])

    @property  # type: ignore
    @shield.guard
    def user_accounts(self) -> interface.UserAccounts:
        """Return user accounts interface."""
        return cast(interface.UserAccounts, self._interfaces[interface.UserAccounts])

    @property  # type: ignore
    @shield.guard
    def audio(self) -> interface.Audio:
        """Return audio interface."""
        return cast(interface.Audio, self._interfaces[interface.Audio])

    @property  # type: ignore
    @shield.guard
    def keyboard(self) -> interface.Keyboard:
        """Return keyboard interface."""
        return cast(interface.Keyboard, self._interfaces[interface.Keyboard])

    def state_was_updated(self) -> None:
        """Call when state was updated.

        One of the protocol called a method in DeviceListener so everything should
        be torn down.
        """
        self.close()<|MERGE_RESOLUTION|>--- conflicted
+++ resolved
@@ -584,12 +584,8 @@
             interface.Stream: FacadeStream(self._features),
             interface.Apps: FacadeApps(),
             interface.UserAccounts: FacadeUserAccounts(),
-<<<<<<< HEAD
-            interface.Audio: FacadeAudio(),
+            interface.Audio: FacadeAudio(core_dispatcher),
             interface.Keyboard: FacadeKeyboard(),
-=======
-            interface.Audio: FacadeAudio(core_dispatcher),
->>>>>>> ccf8a8cd
         }
         self._shield_everything()
 
