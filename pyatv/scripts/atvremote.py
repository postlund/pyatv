"""CLI application for discovering and controlling Apple TVs."""

import argparse
import asyncio
import binascii
import inspect
from ipaddress import IPv4Address
import logging
import sys
import traceback

from tabulate import tabulate

from pyatv import connect, const, exceptions, interface, pair, scan
from pyatv.conf import AppleTV, ManualService
from pyatv.const import (
    FeatureName,
    FeatureState,
    InputAction,
    PairingRequirement,
    Protocol,
    RepeatState,
    ShuffleState, HidEventMode,
)
from pyatv.interface import BaseConfig, BaseService, Storage, retrieve_commands
from pyatv.scripts import (
    TransformIdentifiers,
    TransformProtocol,
    VerifyScanHosts,
    VerifyScanProtocols,
    create_common_parser,
    get_storage,
    log_current_version,
)
from pyatv.support import stringify_model, update_model_field

_LOGGER = logging.getLogger(__name__)

DEFAULT_TIMEOUT = 10.0


def _print_commands(title, api):
    cmd_list = retrieve_commands(api)
    commands = " - " + "\n - ".join(
        map(lambda x: x[0] + " - " + x[1], sorted(cmd_list.items()))
    )
    print(f"{title} commands:\n{commands}\n")


async def _read_input(loop: asyncio.AbstractEventLoop, prompt: str):
    sys.stdout.write(prompt)
    sys.stdout.flush()
    user_input = await loop.run_in_executor(None, sys.stdin.readline)
    return user_input.strip()


async def _scan_for_device(args, timeout, storage: Storage, loop, protocol=None):
    options = {"timeout": timeout, "protocol": protocol}

    if not args.name:
        options["identifier"] = args.id
    if args.scan_hosts:
        options["hosts"] = args.scan_hosts

    atvs = await scan(loop, storage=storage, **options)

    if args.name:
        devices = [atv for atv in atvs if atv.name == args.name]
    else:
        devices = atvs

    if not atvs:
        _LOGGER.error("Could not find any Apple TV on current network")
        return None

    if len(devices) > 1:
        _LOGGER.error("Found more than one Apple TV; specify one using --id")
        _print_found_apple_tvs(devices, sys.stderr)
        return None

    return devices[0]


class GlobalCommands:
    """Commands not bound to a specific device."""

    def __init__(self, args, storage: Storage, loop):
        """Initialize a new instance of GlobalCommands."""
        self.args = args
        self.storage = storage
        self.loop = loop

    async def commands(self):
        """Print a list with available commands."""
        _print_commands("Remote control", interface.RemoteControl)
        _print_commands("Metadata", interface.Metadata)
        _print_commands("Power", interface.Power)
        _print_commands("Playing", interface.Playing)
        _print_commands("AirPlay", interface.Stream)
        _print_commands("Audio", interface.Audio)
        _print_commands("Keyboard", interface.Keyboard)
        _print_commands("Device Info", interface.DeviceInfo)
        _print_commands("Device", DeviceCommands)
        _print_commands("Apps", interface.Apps)
        _print_commands("User Accounts", interface.UserAccounts)
        _print_commands("Global", self.__class__)
        _print_commands("Touch", interface.TouchGestures)

        return 0

    async def help(self):
        """Print help text for a command."""
        if len(self.args.command) != 2:
            print("Which command do you want help with?", file=sys.stderr)
            return 1

        iface = [
            interface.RemoteControl,
            interface.Metadata,
            interface.Power,
            interface.Playing,
            interface.Stream,
            interface.DeviceInfo,
            interface.Apps,
            interface.Audio,
            interface.Keyboard,
            interface.TouchGestures,
            self.__class__,
            DeviceCommands,
        ]
        for cmd in iface:
            for key, value in cmd.__dict__.items():
                if key.startswith("_") or key != self.args.command[1]:
                    continue

                if inspect.isfunction(value):
                    signature = inspect.signature(value)
                else:
                    signature = " (property)"

                print(
                    f"COMMAND:\n>> {key}{signature}\n\nHELP:\n{inspect.getdoc(value)}"
                )
        return 0

    async def scan(self):
        """Scan for Apple TVs on the network."""
        atvs = await scan(
            self.loop,
            hosts=self.args.scan_hosts,
            timeout=self.args.scan_timeout,
            protocol=self.args.scan_protocols,
            identifier=self.args.id,
            storage=self.storage,
        )
        _print_found_apple_tvs(atvs, sys.stdout)

        return 0

    async def pair(self):
        """Pair pyatv as a remote control with an Apple TV."""
        if self.args.protocol is None:
            _LOGGER.error("No protocol specified")
            return 1

        if self.args.manual:
            conf = _manual_device(self.args)
        else:
            conf = await _scan_for_device(
                self.args, self.args.scan_timeout, self.storage, self.loop
            )
        if not conf:
            return 2

        options = {
            "name": self.args.remote_name,
        }

        # Inject user provided credentials
        for proto in Protocol:
            conf.set_credentials(
                proto, getattr(self.args, f"{proto.name.lower()}_credentials")
            )

        # Protocol specific options
        if self.args.protocol == const.Protocol.DMAP:
            options.update(
                {
                    "pairing_guid": self.args.pairing_guid,
                }
            )

        pairing = await pair(
            conf, self.args.protocol, self.loop, storage=self.storage, **options
        )

        try:
            await self._perform_pairing(pairing)
        except Exception:  # pylint: disable=broad-except  # noqa
            _LOGGER.exception("Pairing failed")
            return 3
        finally:
            await pairing.close()

        return 0

    async def _perform_pairing(self, pairing):
        await pairing.begin()

        # Ask for PIN if present or just wait for pairing to end
        if pairing.device_provides_pin:
            pin = await _read_input(self.loop, "Enter PIN on screen: ")
            pairing.pin(pin)
        else:
            pairing.pin(self.args.pin_code)

            if self.args.pin_code is None:
                print(
                    f'Use any pin to pair with "{self.args.remote_name}"'
                    " (press ENTER to stop)"
                )
            else:
                print(
                    f"Use pin {self.args.pin_code} to pair "
                    f'with "{self.args.remote_name}"'
                    " (press ENTER to stop)"
                )

            await self.loop.run_in_executor(None, sys.stdin.readline)

        await pairing.finish()

        # Give some feedback to the user
        if pairing.has_paired:
            print("Pairing seems to have succeeded, yey!")
            print(f"You may now use these credentials: {pairing.service.credentials}")
        else:
            print("Pairing failed!")

    async def wizard(self) -> int:
        """Wizard to set up a device."""
        print("Looking for devices...")
        atvs = await scan(
            self.loop,
            hosts=self.args.scan_hosts,
            timeout=self.args.scan_timeout,
            storage=self.storage,
        )
        if not atvs:
            print("No devices found!")
            return 1

        # Create a list of devices showing index, device name, model and IP address
        devices = [
            [index + 1, config.name, config.device_info.model_str, config.address]
            for index, config in enumerate(atvs)
        ]

        print("Found the following devices:")

        print(tabulate(devices, headers=["", "Name", "Model", "Address"]))

        index = 0
        while True:
            user_input = await _read_input(
                self.loop, "Enter index of device to set up (q to quit): "
            )
            if user_input == "q":
                return 0

            try:
                index = int(user_input) - 1
                if 0 <= index < len(atvs):
                    break
            except ValueError:
                pass

            print("Not a valid device:", user_input, file=sys.stderr)

        conf = atvs[index]
        print(f"Starting to set up {conf.name}")

        for service in conf.services:
            await self._wizard_password(service)
            await self._wizard_pair(conf, service)

        print("Pairing finished, trying to connect and get some metadata...")

        try:
            atv = await connect(conf, self.loop, storage=self.storage)
        except Exception:
            _LOGGER.exception("Connect failed")
            print("Something failed when connecting, error is printed above.")
            return 1

        print("Currently playing:")
        print(await atv.metadata.playing())
        atv.close()

        print("Device is now set up!")
        return 0

    async def _wizard_pair(self, conf: BaseConfig, service: BaseService) -> None:
        if service.pairing == PairingRequirement.Unsupported:
            print(f"Ignoring {service.protocol.name} as it is not supported")
            return
        if service.pairing == PairingRequirement.Disabled:
            message = f"""
"Protocol {service.protocol.name} is disabled, please see this page for help:

https://pyatv.dev/support/troubleshooting/#pairing-disabled

This protocol will be ignored for now, but you can just re-run the wizard again
later to pair it.

Press ENTER to continue
"""
            print(message)
            service.credentials = None
            await self.loop.run_in_executor(None, sys.stdin.readline)
            return
        if service.pairing == PairingRequirement.NotNeeded:
            print(f"Ignoring {service.protocol.name} since pairing is not needed")
            service.credentials = None
            return

        # Do not pair if we already have credentials
        if service.credentials:
            print(
                "Credentials already exists for",
                service.protocol.name,
                "=> pairing not needed",
            )
            return

        print("Starting to pair", service.protocol)

        pairing = await pair(conf, service.protocol, self.loop, storage=self.storage)

        await pairing.begin()

        # Ask for PIN if present or just wait for pairing to end
        if pairing.device_provides_pin:
            pin = await _read_input(self.loop, "Enter PIN on screen: ")
            pairing.pin(pin)
        else:
            pairing.pin(1234)

            print(
                f"Use pin 1234 to pair "
                f'with "{self.args.remote_name}"'
                " (press ENTER when you are done)"
            )

            await self.loop.run_in_executor(None, sys.stdin.readline)

        await pairing.finish()

        # Give some feedback to the user
        if pairing.has_paired:
            print(f"Successfully paired {service.protocol}, moving on...")
        else:
            print("Pairing did not succeed. Press ENTER to continue.")
            await self.loop.run_in_executor(None, sys.stdin.readline)

    async def _wizard_password(self, service: BaseService) -> None:
        # Nothing to do if password is not required
        if not service.requires_password:
            service.password = None
            return

        service.password = await _read_input(
            self.loop, f"Please enter password for {service.protocol}: "
        )


class DeviceCommands:
    """Additional commands available for a device.

    These commands are not part of the API but are provided by atvremote.
    """

    def __init__(self, atv, loop, storage: Storage, args):
        """Initialize a new instance of DeviceCommands."""
        self.atv = atv
        self.loop = loop
        self.storage = storage
        self.args = args

    async def cli(self):
        """Enter commands in a simple CLI."""
        print("Enter commands and press enter")
        print("Type help for help and exit to quit")

        while True:
            command = await _read_input(self.loop, "pyatv> ")
            if command.lower() == "exit":
                break

            if command == "cli":
                print("Command not available here")
                continue

            await _handle_device_command(
                self.args, command, self.atv, self.storage, self.loop
            )

    async def artwork_save(self, width=None, height=None):
        """Download artwork and save it to artwork.png."""
        artwork = await self.atv.metadata.artwork(width=width, height=height)
        if artwork is not None:
            with open("artwork.png", "wb") as file:
                file.write(artwork.bytes)
        else:
            print("No artwork is currently available.")
            return 1
        return 0

    async def push_updates(self):
        """Listen for push updates."""
        if not self.atv.features.in_state(
            FeatureState.Available, FeatureName.PushUpdates
        ):
            print("Push updates are not supported (no protocol supports it)")
            return 1

        print("Press ENTER to stop")

        self.atv.push_updater.start()
        await self.loop.run_in_executor(None, sys.stdin.readline)
        self.atv.push_updater.stop()
        return 0

    async def device_info(self):
        """Print various information about the device."""
        devinfo = self.atv.device_info
        print("Model/SW:", devinfo)
        print("     MAC:", devinfo.mac)
        return 0

    async def features(self) -> int:
        """Print a list of all features and options."""
        unsupported = bool(
            len(self.args.command) == 2 and self.args.command[1] == "all"
        )
        all_features = self.atv.features.all_features(include_unsupported=unsupported)

        print("Feature list:")
        print("-------------")
        for name, feature in all_features.items():
            output = f"{name.name}: {feature.state.name}"
            options = [f"{k}={v}" for k, v in feature.options.items()]
            if options:
                output += f", Options={', '.join(options)}"
            print(output)

        print("\nLegend:")
        print("-------")
        print("Available: Supported by device and usable now")
        print("Unavailable: Supported by device but not usable now")
        print("Unknown: Supported by the device but availability not known")
        print("Unsupported: Not supported by this device (or by pyatv)")
        return 0

    async def delay(self, delay_time: int):
        """Sleep for a certain amount if milliseconds."""
        await asyncio.sleep(float(delay_time) / 1000.0)
        return 0


class SettingsCommands:
    """Commands to work with settings."""

    def __init__(self, atv, loop, storage: Storage, args):
        """Initialize a new instance of SettingsCommand."""
        self.atv = atv
        self.loop = loop
        self.storage = storage
        self.args = args

    async def print_settings(self) -> int:
        """Print current settings."""
        print("\n".join(stringify_model(self.atv.settings)))
        return 0

    async def remove_settings(self) -> int:
        """Remove current settings."""
        await self.storage.remove_settings(self.atv.settings)
        return 0

    async def change_setting(self, setting: str, value: str) -> int:
        """Change value of a setting."""
        update_model_field(self.atv.settings, setting, value)
        return 0

    async def unset_setting(self, setting: str) -> int:
        """Unset a setting (make it None).."""
        update_model_field(self.atv.settings, setting, None)
        return 0


class PushListener(interface.PushListener):
    """Internal listener for push updates."""

    def playstatus_update(self, _, playstatus):
        """Print what is currently playing when it changes."""
        print(str(playstatus), flush=True)
        print(20 * "-", flush=True)

    def playstatus_error(self, _, exception):
        """Inform about an error and restart push updates."""
        print(f"An error occurred (restarting): {exception}")


class PowerListener(interface.PowerListener):
    """Listen for power updates and print changes."""

    def powerstate_update(
        self, old_state: const.PowerState, new_state: const.PowerState
    ):
        """Device power state was updated."""
        print("New power state:", new_state.name)


class DeviceListener(interface.DeviceListener):
    """Internal listener for generic device updates."""

    def connection_lost(self, exception):
        """Call when unexpectedly being disconnected from device."""
        print("Connection lost, stack trace below:", file=sys.stderr)
        traceback.print_tb(exception.__traceback__, file=sys.stderr)

    def connection_closed(self):
        """Call when connection was (intentionally) closed."""
        _LOGGER.debug("Connection was closed properly")


def _in_range(lower, upper, allow_none=False):
    def _checker(value):
        if allow_none and str(value).lower() == "none":
            return None
        if int(value) >= lower and int(value) < upper:
            return int(value)
        raise argparse.ArgumentTypeError(f"Must be greater >= {lower} and < {upper}")

    return _checker


async def cli_handler(loop):  # pylint: disable=too-many-statements,too-many-branches
    """Application starts here."""
    parser = create_common_parser()

    parser.add_argument("command", nargs="+", help="commands, help, ...")
    parser.add_argument(
        "-i",
        "--id",
        help="device identifier",
        dest="id",
        action=TransformIdentifiers,
        default=None,
    )
    parser.add_argument("-n", "--name", help="apple tv name", dest="name", default=None)
    parser.add_argument(
        "--address", help="device ip address or hostname", dest="address", default=None
    )
    parser.add_argument(
        "--protocol",
        action=TransformProtocol,
        help="protocol to use (values: dmap, mrp)",
        dest="protocol",
        default=None,
    )
    parser.add_argument(
        "--port",
        help="port when connecting",
        dest="port",
        type=_in_range(0, 65535),
        default=0,
    )
    parser.add_argument(
        "-t",
        "--scan-timeout",
        help="timeout when scanning",
        dest="scan_timeout",
        type=_in_range(1, 100),
        metavar="TIMEOUT",
        default=3,
    )
    parser.add_argument(
        "-s",
        "--scan-hosts",
        help="scan specific hosts",
        dest="scan_hosts",
        default=None,
        action=VerifyScanHosts,
    )
    parser.add_argument(
        "--scan-protocols",
        help="scan for specific protocols",
        dest="scan_protocols",
        default=None,
        action=VerifyScanProtocols,
    )
    parser.add_argument(
        "--version",
        action="version",
        help="version of atvremote and pyatv",
        version=f"%(prog)s {const.__version__}",
    )

    pairing = parser.add_argument_group("pairing")
    pairing.add_argument(
        "--remote-name", help="remote pairing name", dest="remote_name", default="pyatv"
    )
    pairing.add_argument(
        "-p",
        "--pin",
        help="pairing pin code",
        dest="pin_code",
        metavar="PIN",
        default=1234,
        type=_in_range(0, 9999, allow_none=True),
    )
    pairing.add_argument(
        "--pairing-guid",
        help="pairing guid (16 chars hex)",
        dest="pairing_guid",
        default=None,
    )

    parser.add_argument(
        "-m",
        "--manual",
        action="store_true",
        help="use manual device details",
        dest="manual",
        default=False,
    )

    parser.add_argument(
        "--service-properties",
        dest="service_properties",
        default="",
        help="manual MDNS properties",
    )

    creds = parser.add_argument_group("credentials")
    for prot in Protocol:
        creds.add_argument(
            f"--{prot.name.lower()}-credentials",
            help=f"credentials for {prot.name}",
            dest=f"{prot.name.lower()}_credentials",
            default=None,
        )

    passwords = parser.add_argument_group("passwords")
    for prot in [Protocol.AirPlay, Protocol.RAOP]:
        passwords.add_argument(
            f"--{prot.name.lower()}-password",
            help=f"password for {prot.name}",
            dest=f"{prot.name.lower()}_password",
            default=None,
        )

    debug = parser.add_argument_group("debugging")
    debug.add_argument(
        "-v",
        "--verbose",
        help="increase output verbosity",
        action="store_true",
        dest="verbose",
    )
    debug.add_argument(
        "--debug", help="print debug information", action="store_true", dest="debug"
    )
    debug.add_argument(
        "--mdns-debug",
        help="print mdns debug data",
        action="store_true",
        dest="mdns_debug",
    )

    args = parser.parse_args()
    if args.manual and isinstance(args.id, list):
        parser.error("--manual only supports one identifier to --id")
    if not args.manual and args.service_properties:
        parser.error("--service-properties only allowed with --manual")

    loglevel = logging.WARNING
    if args.verbose:
        loglevel = logging.INFO
    if args.debug:
        loglevel = logging.DEBUG

    logging.basicConfig(
        level=loglevel,
        stream=sys.stdout,
        datefmt="%Y-%m-%d %H:%M:%S",
        format="%(asctime)s %(levelname)s [%(name)s]: %(message)s",
    )
    logging.getLogger("requests").setLevel(logging.WARNING)

    log_current_version()

    if args.mdns_debug:
        # logging.TRAFFIC is set in runtime by support.mdns
        logging.getLogger("pyatv.core.mdns").level = (
            logging.TRAFFIC  # pylint: disable=no-member
        )

    cmds = retrieve_commands(GlobalCommands)

    storage = get_storage(args, loop)
    await storage.load()

    try:
        if args.command[0] in cmds:
            glob_cmds = GlobalCommands(args, storage, loop)
            return await _exec_command(glob_cmds, args.command[0], print_result=False)
        if not args.manual:
            config = await _autodiscover_device(args, storage, loop)
            if not config:
                return 1

            return await _handle_commands(args, config, storage, loop)

        if args.port == 0 or args.address is None or args.protocol is None:
            _LOGGER.error("You must specify address, port and protocol in manual mode")
            return 1

        config = _manual_device(args)
        return await _handle_commands(args, config, storage, loop)
    finally:
        await storage.save()


def _print_found_apple_tvs(atvs, outstream):
    print("Scan Results", file=outstream)
    print("=" * 40, file=outstream)
    for apple_tv in atvs:
        print(f"{apple_tv}\n", file=outstream)


async def _autodiscover_device(args, storage: Storage, loop):
    apple_tv = await _scan_for_device(
        args, args.scan_timeout, storage, loop, protocol=args.scan_protocols
    )
    if not apple_tv:
        return None

    def _set_credentials(protocol, field):
        service = apple_tv.get_service(protocol)
        if service:
            # If "" is specified as credentials, unset the field (None)
            arg_value = getattr(args, field)
            if arg_value == "":
                value = None
            else:
                value = arg_value or service.credentials
            service.credentials = value

    def _set_password(protocol, field):
        service = apple_tv.get_service(protocol)
        if service:
            # If "" is specified as password, unset the field (None)
            arg_value = getattr(args, field)
            if arg_value == "":
                value = None
            else:
                value = arg_value or service.password
            service.password = value

    for proto in Protocol:
        _set_credentials(proto, f"{proto.name.lower()}_credentials")

    for proto in [Protocol.RAOP, Protocol.AirPlay]:
        _set_password(proto, f"{proto.name.lower()}_password")

    _LOGGER.info("Auto-discovered %s at %s", apple_tv.name, apple_tv.address)

    return apple_tv


def _manual_device(args):
    properties = {}
    if args.service_properties:
        # Service properties are specified according to Xvar1=val1Xvar2=var2"
        # where X is any character not in any variable or value. Examples would be
        # "":name=test:type=something" or ",name=test,type=something" (both are
        # equal). No proper error checking here!
        split_char = args.service_properties[0]
        properties = dict(
            var.split("=", maxsplit=1)
            for var in args.service_properties[1:].split(split_char)
        )

    config = AppleTV(IPv4Address(args.address), args.name)
    service = ManualService(args.id, args.protocol, args.port, properties)
    service.credentials = getattr(args, f"{args.protocol.name.lower()}_credentials")
    if args.protocol == Protocol.AirPlay:
        service.password = args.airplay_password
    elif args.protocol == Protocol.RAOP:
        service.password = args.raop_password
    config.add_service(service)
    return config


def _extract_command_with_args(cmd):
    """Parse input command with arguments.

    Parses the input command in such a way that the user may
    provide additional argument to the command. The format used is this:
      command=arg1,arg2,arg3,...
    all the additional arguments are passed as arguments to the target
    method.
    """

    def _typeparse(value):
        # Special case where input is forced to be treated as a string by quoting
        if isinstance(value, str) and value.startswith('"') and value.endswith('"'):
            return value[1:-1]

        try:
            return int(value)
        except ValueError:
            return value

    def _parse_args(cmd, args):
        args = [_typeparse(x) for x in args]
        if cmd == "set_shuffle":
            return [ShuffleState(args[0])]
        if cmd == "set_repeat":
            return [RepeatState(args[0])]
        if cmd in ["up", "down", "left", "right", "select", "menu", "home", "touch_click"]:
            return [InputAction(args[0])]
        if cmd == "set_volume":
            return [float(args[0])]
<<<<<<< HEAD
        if cmd == "touch":
            return [int(args[0]), int(args[1]), int(args[2]), int(args[3]), int(args[4])]
=======
        if cmd == "touch_action":
            return [args[0], args[1], HidEventMode(args[2])]
>>>>>>> b0b34a59
        return args

    equal_sign = cmd.find("=")
    if equal_sign == -1:
        return cmd, []

    command = cmd[0:equal_sign]
    args = cmd[equal_sign + 1 :].split(",")
    return command, _parse_args(command, args)


async def _handle_commands(args, config, storage: Storage, loop):
    device_listener = DeviceListener()
    push_listener = PushListener()
    power_listener = PowerListener()
    atv = await connect(config, loop, protocol=args.protocol, storage=storage)
    atv.listener = device_listener
    atv.power.listener = power_listener

    if atv.features.in_state(FeatureState.Available, FeatureName.PushUpdates):
        atv.push_updater.listener = push_listener
    else:
        print("NOTE: Push updates are not supported in this configuration")

    try:
        for cmd in args.command:
            ret = await _handle_device_command(args, cmd, atv, storage, loop)
            if ret != 0:
                return ret
    finally:
        remaining_tasks = atv.close()
        _LOGGER.debug("Waiting for %d remaining tasks", len(remaining_tasks))
        await asyncio.wait_for(asyncio.gather(*remaining_tasks), DEFAULT_TIMEOUT)
    return 0


# pylint: disable=too-many-return-statements disable=too-many-locals
async def _handle_device_command(args, cmd, atv, storage: Storage, loop):
    device = retrieve_commands(DeviceCommands)
    settings = retrieve_commands(SettingsCommands)
    ctrl = retrieve_commands(interface.RemoteControl)
    metadata = retrieve_commands(interface.Metadata)
    power = retrieve_commands(interface.Power)
    playing = retrieve_commands(interface.Playing)
    stream = retrieve_commands(interface.Stream)
    device_info = retrieve_commands(interface.DeviceInfo)
    apps = retrieve_commands(interface.Apps)
    user_accounts = retrieve_commands(interface.UserAccounts)
    audio = retrieve_commands(interface.Audio)
    keyboard = retrieve_commands(interface.Keyboard)
    touch = retrieve_commands(interface.TouchGestures)

    # Parse input command and argument from user
    cmd, cmd_args = _extract_command_with_args(cmd)
    if cmd in device:
        return await _exec_command(
            DeviceCommands(atv, loop, storage, args), cmd, False, *cmd_args
        )
    if cmd in settings:
        return await _exec_command(
            SettingsCommands(atv, loop, storage, args), cmd, False, *cmd_args
        )
    # NB: Needs to be above RemoteControl for now as volume_up/down exists in both
    # but implementations in Audio shall be called
    if cmd in audio:
        return await _exec_command(atv.audio, cmd, True, *cmd_args)

    if cmd in ctrl:
        return await _exec_command(atv.remote_control, cmd, True, *cmd_args)

    if cmd in metadata:
        return await _exec_command(atv.metadata, cmd, True, *cmd_args)

    if cmd in power:
        return await _exec_command(atv.power, cmd, True, *cmd_args)

    if cmd in playing:
        playing_resp = await atv.metadata.playing()
        return await _exec_command(playing_resp, cmd, True, *cmd_args)

    if cmd in stream:
        return await _exec_command(atv.stream, cmd, True, *cmd_args)

    if cmd in keyboard:
        return await _exec_command(atv.keyboard, cmd, True, *cmd_args)

    if cmd in device_info:
        return await _exec_command(atv.device_info, cmd, True, *cmd_args)

    if cmd in apps:
        return await _exec_command(atv.apps, cmd, True, *cmd_args)

    if cmd in user_accounts:
        return await _exec_command(atv.user_accounts, cmd, True, *cmd_args)

    if cmd in touch:
        return await _exec_command(atv.touch, cmd, True, *cmd_args)

    _LOGGER.error("Unknown command: %s", cmd)
    return 1


async def _exec_command(obj, command, print_result, *args):
    try:
        # If the command to execute is a @property, the value returned by that
        # property will be stored in tmp. Otherwise it's a coroutine and we
        # have to yield for the result and wait until it is available.
        tmp = getattr(obj, command)
        if inspect.ismethod(tmp):
            # Special case for stream_file: if - is passed as input file, use stdin
            # as source instead of passing filename
            if command == interface.Stream.stream_file.__name__ and args[0] == "-":
                args = [sys.stdin.buffer, *args[1:]]
            value = await tmp(*args)
        else:
            value = tmp

        # Some commands might produce output themselves (especially non-API
        # commands), so don't print the return code they might give
        if print_result:
            _pretty_print(value)
            return 0
        return value
    except NotImplementedError:
        _LOGGER.exception("Command '%s' is not supported by device", command)
    except exceptions.AuthenticationError as ex:
        _LOGGER.exception("Authentication error: %s", str(ex))
    return 1


def _pretty_print(data):
    if data is None:
        return
    if isinstance(data, bytes):
        print(binascii.hexlify(data))
    elif isinstance(data, list):
        print(", ".join([str(item) for item in data]))
    else:
        print(data)


async def appstart(loop):
    """Start the asyncio event loop and runs the application."""

    async def _run_application(loop):
        try:
            return await cli_handler(loop)

        except KeyboardInterrupt:
            pass  # User pressed Ctrl+C, just ignore it

        except SystemExit:
            pass  # sys.exit() was used - do nothing

        except Exception:  # pylint: disable=broad-except  # noqa
            traceback.print_exc(file=sys.stderr)
            sys.stderr.writelines("\n>>> An error occurred, full stack trace above\n")

        return 1

    try:
        return await _run_application(loop)
    except KeyboardInterrupt:
        pass

    return 1


def main():
    """Application start here."""
    loop = asyncio.get_event_loop()
    return loop.run_until_complete(appstart(loop))


if __name__ == "__main__":
    sys.exit(main())<|MERGE_RESOLUTION|>--- conflicted
+++ resolved
@@ -835,13 +835,8 @@
             return [InputAction(args[0])]
         if cmd == "set_volume":
             return [float(args[0])]
-<<<<<<< HEAD
-        if cmd == "touch":
-            return [int(args[0]), int(args[1]), int(args[2]), int(args[3]), int(args[4])]
-=======
         if cmd == "touch_action":
             return [args[0], args[1], HidEventMode(args[2])]
->>>>>>> b0b34a59
         return args
 
     equal_sign = cmd.find("=")
